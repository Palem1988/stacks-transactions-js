--- conflicted
+++ resolved
@@ -7,11 +7,9 @@
 ## Unreleased
 ### Changed
 - tx broadcast now returns a response type which may contain an error
-<<<<<<< HEAD
 - fixed contract deploy auto fee estimation
-=======
 - allow buffers to be less than or equal to the size specified in the ABI when validating contract-call args
->>>>>>> 1a0e0c10
+
 
 ## v0.4.6
 - Updates the testnet network config to use stable `testnet-master.blockstack.org` URL
