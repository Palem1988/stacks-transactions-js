/**
 * Unsigned 32-bit integer
 */
enum ChainID {
  Testnet = 0x80000000,
  Mainnet = 0x00000001,
}

const DEFAULT_CHAIN_ID = ChainID.Mainnet;
const MAX_STRING_LENGTH_BYTES = 128;
const CLARITY_INT_SIZE = 128;
const COINBASE_BUFFER_LENGTH_BYTES = 32;
const RECOVERABLE_ECDSA_SIG_LENGTH_BYTES = 65;
const COMPRESSED_PUBKEY_LENGTH_BYTES = 32;
const UNCOMPRESSED_PUBKEY_LENGTH_BYTES = 64;
const MEMO_MAX_LENGTH_BYTES = 34;
const DEFAULT_CORE_NODE_API_URL = 'https://core.blockstack.org';

enum StacksMessageType {
  Address,
  Principal,
  LengthPrefixedString,
  MemoString,
  AssetInfo,
  PostCondition,
  PublicKey,
  LengthPrefixedList,
  Payload,
}

enum PayloadType {
  TokenTransfer = 0x00,
  SmartContract = 0x01,
  ContractCall = 0x02,
  PoisonMicroblock = 0x03,
  Coinbase = 0x04,
}

enum AnchorMode {
  OnChainOnly = 0x01,
  OffChainOnly = 0x02,
  Any = 0x03,
}

enum TransactionVersion {
  Mainnet = 0x00,
  Testnet = 0x80,
}

const DEFAULT_TRANSACTION_VERSION = TransactionVersion.Mainnet;

enum PostConditionMode {
  Allow = 0x01,
  Deny = 0x02,
}

enum PostConditionType {
  STX = 0x00,
  Fungible = 0x01,
  NonFungible = 0x02,
}

enum AuthType {
  Standard = 0x04,
  Sponsored = 0x05,
}

enum AddressHashMode {
  // serialization modes for public keys to addresses.
  // We support four different modes due to legacy compatibility with Stacks v1 addresses:
  /** SingleSigHashMode - hash160(public-key), same as bitcoin's p2pkh */
  SerializeP2PKH = 0x00,
  /** SingleSigHashMode - hash160(multisig-redeem-script), same as bitcoin's multisig p2sh */
  SerializeP2SH = 0x01,
  /** MultiSigHashMode - hash160(segwit-program-00(p2pkh)), same as bitcoin's p2sh-p2wpkh */
  SerializeP2WPKH = 0x02,
  /** MultiSigHashMode - hash160(segwit-program-00(public-keys)), same as bitcoin's p2sh-p2wsh */
  SerializeP2WSH = 0x03,
}

enum AddressVersion {
  MainnetSingleSig = 22,
  MainnetMultiSig = 20,
  TestnetSingleSig = 26,
  TestnetMultiSig = 21,
}

enum PubKeyEncoding {
  Compressed = 0x00,
  Uncompressed = 0x01,
}

enum FungibleConditionCode {
  Equal = 0x01,
  Greater = 0x02,
  GreaterEqual = 0x03,
  Less = 0x04,
  LessEqual = 0x05,
}

enum NonFungibleConditionCode {
  DoesNotOwn = 0x10,
  Owns = 0x11,
}

enum PostConditionPrincipalID {
  Origin = 0x01,
  Standard = 0x02,
  Contract = 0x03,
}

enum AssetType {
  STX = 0x00,
  Fungible = 0x01,
  NonFungible = 0x02,
}

/**
 * Type IDs corresponding to each of the Clarity value types as described here:
 * {@link https://github.com/blockstack/blockstack-core/blob/sip/sip-005/sip/sip-005-blocks-and-transactions.md#clarity-value-representation}
 */
enum ClarityType {
  Int = 0x00,
  UInt = 0x01,
  Buffer = 0x02,
  BoolTrue = 0x03,
  BoolFalse = 0x04,
  PrincipalStandard = 0x05,
  PrincipalContract = 0x06,
  ResponseOk = 0x07,
  ResponseErr = 0x08,
  OptionalNone = 0x09,
  OptionalSome = 0x0a,
  List = 0x0b,
  Tuple = 0x0c,
}

export {
  MAX_STRING_LENGTH_BYTES,
  CLARITY_INT_SIZE,
  COINBASE_BUFFER_LENGTH_BYTES,
  DEFAULT_CHAIN_ID,
  DEFAULT_TRANSACTION_VERSION,
  RECOVERABLE_ECDSA_SIG_LENGTH_BYTES,
  COMPRESSED_PUBKEY_LENGTH_BYTES,
  UNCOMPRESSED_PUBKEY_LENGTH_BYTES,
  MEMO_MAX_LENGTH_BYTES,
<<<<<<< HEAD
  DEFAULT_CORE_NODE_API_URL,
=======
  ChainID,
>>>>>>> c8141951
  StacksMessageType,
  PayloadType,
  AnchorMode,
  TransactionVersion,
  PostConditionMode,
  PostConditionType,
  PostConditionPrincipalID,
  AuthType,
  AddressHashMode,
  AddressVersion,
  PubKeyEncoding,
  FungibleConditionCode,
  NonFungibleConditionCode,
  AssetType,
};<|MERGE_RESOLUTION|>--- conflicted
+++ resolved
@@ -145,11 +145,8 @@
   COMPRESSED_PUBKEY_LENGTH_BYTES,
   UNCOMPRESSED_PUBKEY_LENGTH_BYTES,
   MEMO_MAX_LENGTH_BYTES,
-<<<<<<< HEAD
   DEFAULT_CORE_NODE_API_URL,
-=======
   ChainID,
->>>>>>> c8141951
   StacksMessageType,
   PayloadType,
   AnchorMode,
