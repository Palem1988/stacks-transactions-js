const DEFAULT_CHAIN_ID = '00000000'; // Main Stacks blockchain chain ID 0x00000000
const MAX_STRING_LENGTH_BYTES = 128;
const CLARITY_INT_SIZE = 128;
const COINBASE_BUFFER_LENGTH_BYTES = 32;
const RECOVERABLE_ECDSA_SIG_LENGTH_BYTES = 65;
const COMPRESSED_PUBKEY_LENGTH_BYTES = 32;
const UNCOMPRESSED_PUBKEY_LENGTH_BYTES = 64;
const MEMO_MAX_LENGTH_BYTES = 34;
const DEFAULT_CORE_NODE_API_URL = 'https://core.blockstack.org';

enum StacksMessageType {
  Address,
  Principal,
  LengthPrefixedString,
  MemoString,
  AssetInfo,
  PostCondition,
  PublicKey,
  LengthPrefixedList,
  Payload,
}

enum PayloadType {
  TokenTransfer = 0x00,
  SmartContract = 0x01,
  ContractCall = 0x02,
  PoisonMicroblock = 0x03,
  Coinbase = 0x04,
}

enum AnchorMode {
  OnChainOnly = 0x01,
  OffChainOnly = 0x02,
  Any = 0x03,
}

enum TransactionVersion {
  Mainnet = 0x00,
  Testnet = 0x80,
}

enum PostConditionMode {
  Allow = 0x01,
  Deny = 0x02,
}

enum PostConditionType {
  STX = 0x00,
  Fungible = 0x01,
  NonFungible = 0x02,
}

enum AuthType {
  Standard = 0x04,
  Sponsored = 0x05,
}

enum AddressHashMode {
  // serialization modes for public keys to addresses.
  // We support four different modes due to legacy compatibility with Stacks v1 addresses:
  /** SingleSigHashMode - hash160(public-key), same as bitcoin's p2pkh */
  SerializeP2PKH = 0x00,
  /** SingleSigHashMode - hash160(multisig-redeem-script), same as bitcoin's multisig p2sh */
  SerializeP2SH = 0x01,
  /** MultiSigHashMode - hash160(segwit-program-00(p2pkh)), same as bitcoin's p2sh-p2wpkh */
  SerializeP2WPKH = 0x02,
  /** MultiSigHashMode - hash160(segwit-program-00(public-keys)), same as bitcoin's p2sh-p2wsh */
  SerializeP2WSH = 0x03,
}

enum AddressVersion {
  MainnetSingleSig = 22,
  MainnetMultiSig = 20,
  TestnetSingleSig = 26,
  TestnetMultiSig = 21,
}

enum PubKeyEncoding {
  Compressed = 0x00,
  Uncompressed = 0x01,
}

enum FungibleConditionCode {
  Equal = 0x01,
  Greater = 0x02,
  GreaterEqual = 0x03,
  Less = 0x04,
  LessEqual = 0x05,
}

enum NonFungibleConditionCode {
  DoesNotOwn = 0x10,
  Owns = 0x11,
}

enum PrincipalType {
  Origin = 0x01,
  Standard = 0x02,
  Contract = 0x03,
}

enum AssetType {
  STX = 0x00,
  Fungible = 0x01,
  NonFungible = 0x02,
}

/**
 * Type IDs corresponding to each of the Clarity value types as described here:
 * {@link https://github.com/blockstack/blockstack-core/blob/sip/sip-005/sip/sip-005-blocks-and-transactions.md#clarity-value-representation}
 */
enum ClarityType {
  Int = 0x00,
  UInt = 0x01,
  Buffer = 0x02,
  BoolTrue = 0x03,
  BoolFalse = 0x04,
  PrincipalStandard = 0x05,
  PrincipalContract = 0x06,
  ResponseOk = 0x07,
  ResponseErr = 0x08,
  OptionalNone = 0x09,
  OptionalSome = 0x0a,
  List = 0x0b,
  Tuple = 0x0c,
}

export {
  MAX_STRING_LENGTH_BYTES,
  CLARITY_INT_SIZE,
  COINBASE_BUFFER_LENGTH_BYTES,
  DEFAULT_CHAIN_ID,
  RECOVERABLE_ECDSA_SIG_LENGTH_BYTES,
  COMPRESSED_PUBKEY_LENGTH_BYTES,
  UNCOMPRESSED_PUBKEY_LENGTH_BYTES,
  MEMO_MAX_LENGTH_BYTES,
<<<<<<< HEAD
  DEFAULT_CORE_NODE_API_URL,
=======
  StacksMessageType,
>>>>>>> 8e8530ab
  PayloadType,
  AnchorMode,
  TransactionVersion,
  PostConditionMode,
  PostConditionType,
  AuthType,
  AddressHashMode,
  AddressVersion,
  PubKeyEncoding,
  FungibleConditionCode,
  NonFungibleConditionCode,
  PrincipalType,
  AssetType,
};<|MERGE_RESOLUTION|>--- conflicted
+++ resolved
@@ -134,11 +134,8 @@
   COMPRESSED_PUBKEY_LENGTH_BYTES,
   UNCOMPRESSED_PUBKEY_LENGTH_BYTES,
   MEMO_MAX_LENGTH_BYTES,
-<<<<<<< HEAD
   DEFAULT_CORE_NODE_API_URL,
-=======
   StacksMessageType,
->>>>>>> 8e8530ab
   PayloadType,
   AnchorMode,
   TransactionVersion,
