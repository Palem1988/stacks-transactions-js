import * as _ from 'lodash';

import {
  ClarityValue,
  uintCV,
  intCV,
  contractPrincipalCV,
  standardPrincipalCV,
  noneCV,
  bufferCV,
  falseCV,
  trueCV,
  ClarityType,
  getCVTypeString,
} from './clarity';
import { ContractCallPayload, createContractCallPayload } from './payload';

class NotImplementedError extends Error {
  constructor(message: string) {
    super(message);
    this.message = message;
    this.name = this.constructor.name;
    if (Error.captureStackTrace) {
      Error.captureStackTrace(this, this.constructor);
    }
  }
}

// From https://github.com/blockstack/stacks-blockchain-sidecar/blob/master/src/event-stream/contract-abi.ts

export type ClarityAbiTypeBuffer = { buffer: { length: number } };
export type ClarityAbiTypeResponse = { response: { ok: ClarityAbiType; error: ClarityAbiType } };
export type ClarityAbiTypeOptional = { optional: ClarityAbiType };
export type ClarityAbiTypeTuple = { tuple: { name: string; type: ClarityAbiType }[] };
export type ClarityAbiTypeList = { list: { type: ClarityAbiType; length: number } };

export type ClarityAbiTypeUInt128 = 'uint128';
export type ClarityAbiTypeInt128 = 'int128';
export type ClarityAbiTypeBool = 'bool';
export type ClarityAbiTypePrincipal = 'principal';
export type ClarityAbiTypeNone = 'none';

export type ClarityAbiTypePrimitive =
  | ClarityAbiTypeUInt128
  | ClarityAbiTypeInt128
  | ClarityAbiTypeBool
  | ClarityAbiTypePrincipal
  | ClarityAbiTypeNone;

export type ClarityAbiType =
  | ClarityAbiTypePrimitive
  | ClarityAbiTypeBuffer
  | ClarityAbiTypeResponse
  | ClarityAbiTypeOptional
  | ClarityAbiTypeTuple
  | ClarityAbiTypeList;

export enum ClarityAbiTypeId {
  ClarityAbiTypeUInt128 = 1,
  ClarityAbiTypeInt128 = 2,
  ClarityAbiTypeBool = 3,
  ClarityAbiTypePrincipal = 4,
  ClarityAbiTypeNone = 5,
  ClarityAbiTypeBuffer = 6,
  ClarityAbiTypeResponse = 7,
  ClarityAbiTypeOptional = 8,
  ClarityAbiTypeTuple = 9,
  ClarityAbiTypeList = 10,
}

export const isClarityAbiPrimitive = (val: ClarityAbiType): val is ClarityAbiTypePrimitive =>
  typeof val === 'string';
export const isClarityAbiBuffer = (val: ClarityAbiType): val is ClarityAbiTypeBuffer =>
  (val as ClarityAbiTypeBuffer).buffer !== undefined;
export const isClarityAbiResponse = (val: ClarityAbiType): val is ClarityAbiTypeResponse =>
  (val as ClarityAbiTypeResponse).response !== undefined;
export const isClarityAbiOptional = (val: ClarityAbiType): val is ClarityAbiTypeOptional =>
  (val as ClarityAbiTypeOptional).optional !== undefined;
export const isClarityAbiTuple = (val: ClarityAbiType): val is ClarityAbiTypeTuple =>
  (val as ClarityAbiTypeTuple).tuple !== undefined;
export const isClarityAbiList = (val: ClarityAbiType): val is ClarityAbiTypeList =>
  (val as ClarityAbiTypeList).list !== undefined;

export type ClarityAbiTypeUnion =
  | { id: ClarityAbiTypeId.ClarityAbiTypeUInt128; type: ClarityAbiTypeUInt128 }
  | { id: ClarityAbiTypeId.ClarityAbiTypeInt128; type: ClarityAbiTypeInt128 }
  | { id: ClarityAbiTypeId.ClarityAbiTypeBool; type: ClarityAbiTypeBool }
  | { id: ClarityAbiTypeId.ClarityAbiTypePrincipal; type: ClarityAbiTypePrincipal }
  | { id: ClarityAbiTypeId.ClarityAbiTypeNone; type: ClarityAbiTypeNone }
  | { id: ClarityAbiTypeId.ClarityAbiTypeBuffer; type: ClarityAbiTypeBuffer }
  | { id: ClarityAbiTypeId.ClarityAbiTypeResponse; type: ClarityAbiTypeResponse }
  | { id: ClarityAbiTypeId.ClarityAbiTypeOptional; type: ClarityAbiTypeOptional }
  | { id: ClarityAbiTypeId.ClarityAbiTypeTuple; type: ClarityAbiTypeTuple }
  | { id: ClarityAbiTypeId.ClarityAbiTypeList; type: ClarityAbiTypeList };

export function getTypeUnion(val: ClarityAbiType): ClarityAbiTypeUnion {
  if (isClarityAbiPrimitive(val)) {
    if (val === 'uint128') {
      return { id: ClarityAbiTypeId.ClarityAbiTypeUInt128, type: val };
    } else if (val === 'int128') {
      return { id: ClarityAbiTypeId.ClarityAbiTypeInt128, type: val };
    } else if (val === 'bool') {
      return { id: ClarityAbiTypeId.ClarityAbiTypeBool, type: val };
    } else if (val === 'principal') {
      return { id: ClarityAbiTypeId.ClarityAbiTypePrincipal, type: val };
    } else if (val === 'none') {
      return { id: ClarityAbiTypeId.ClarityAbiTypeNone, type: val };
    } else {
      throw new Error(`Unexpected Clarity ABI type primitive: ${JSON.stringify(val)}`);
    }
  } else if (isClarityAbiBuffer(val)) {
    return { id: ClarityAbiTypeId.ClarityAbiTypeBuffer, type: val };
  } else if (isClarityAbiResponse(val)) {
    return { id: ClarityAbiTypeId.ClarityAbiTypeResponse, type: val };
  } else if (isClarityAbiOptional(val)) {
    return { id: ClarityAbiTypeId.ClarityAbiTypeOptional, type: val };
  } else if (isClarityAbiTuple(val)) {
    return { id: ClarityAbiTypeId.ClarityAbiTypeTuple, type: val };
  } else if (isClarityAbiList(val)) {
    return { id: ClarityAbiTypeId.ClarityAbiTypeList, type: val };
  } else {
    throw new Error(`Unexpected Clarity ABI type: ${JSON.stringify(val)}`);
  }
}

function encodeClarityValue(type: ClarityAbiType, val: string): ClarityValue;
function encodeClarityValue(type: ClarityAbiTypeUnion, val: string): ClarityValue;
function encodeClarityValue(
  input: ClarityAbiTypeUnion | ClarityAbiType,
  val: string
): ClarityValue {
  let union: ClarityAbiTypeUnion;
  if ((input as ClarityAbiTypeUnion).id !== undefined) {
    union = input as ClarityAbiTypeUnion;
  } else {
    union = getTypeUnion(input as ClarityAbiType);
  }
  switch (union.id) {
    case ClarityAbiTypeId.ClarityAbiTypeUInt128:
      return uintCV(val);
    case ClarityAbiTypeId.ClarityAbiTypeInt128:
      return intCV(val);
    case ClarityAbiTypeId.ClarityAbiTypeBool:
      if (val === 'false' || val === '0') return falseCV();
      else if (val === 'true' || val === '1') return trueCV();
      else throw new Error(`Unexpected Clarity bool value: ${JSON.stringify(val)}`);
    case ClarityAbiTypeId.ClarityAbiTypePrincipal:
      if (val.includes('.')) {
        const [addr, name] = val.split('.');
        return contractPrincipalCV(addr, name);
      } else {
        return standardPrincipalCV(val);
      }
    case ClarityAbiTypeId.ClarityAbiTypeNone:
      return noneCV();
    case ClarityAbiTypeId.ClarityAbiTypeBuffer:
      return bufferCV(Buffer.from(val, 'utf8'));
    case ClarityAbiTypeId.ClarityAbiTypeResponse:
      throw new NotImplementedError(`Unsupported encoding for Clarity type: ${union.id}`);
    case ClarityAbiTypeId.ClarityAbiTypeOptional:
      throw new NotImplementedError(`Unsupported encoding for Clarity type: ${union.id}`);
    case ClarityAbiTypeId.ClarityAbiTypeTuple:
      throw new NotImplementedError(`Unsupported encoding for Clarity type: ${union.id}`);
    case ClarityAbiTypeId.ClarityAbiTypeList:
      throw new NotImplementedError(`Unsupported encoding for Clarity type: ${union.id}`);
    default:
      throw new Error(`Unexpected Clarity type ID: ${JSON.stringify(union)}`);
  }
}
export { encodeClarityValue };

export function getTypeString(val: ClarityAbiType): string {
  if (isClarityAbiPrimitive(val)) {
    if (val === 'int128') {
      return 'int';
    } else if (val === 'uint128') {
      return 'uint';
    }
    return val;
  } else if (isClarityAbiBuffer(val)) {
    return `(buff ${val.buffer.length})`;
  } else if (isClarityAbiResponse(val)) {
    return `(response ${getTypeString(val.response.ok)} ${getTypeString(val.response.error)})`;
  } else if (isClarityAbiOptional(val)) {
    return `(optional ${getTypeString(val.optional)})`;
  } else if (isClarityAbiTuple(val)) {
    return `(tuple ${val.tuple.map(t => `(${t.name} ${getTypeString(t.type)})`).join(' ')})`;
  } else if (isClarityAbiList(val)) {
    return `(list ${val.list.length} ${getTypeString(val.list.type)})`;
  } else {
    throw new Error(`Type string unsupported for Clarity type: ${JSON.stringify(val)}`);
  }
}

export interface ClarityAbiFunction {
  name: string;
  access: 'private' | 'public' | 'read_only';
  args: {
    name: string;
    type: ClarityAbiType;
  }[];
  outputs: {
    type: ClarityAbiType;
  };
}

export function abiFunctionToString(func: ClarityAbiFunction): string {
  const access = func.access === 'read_only' ? 'read-only' : func.access;
  return `(define-${access} (${func.name} ${func.args
    .map(arg => `(${arg.name} ${getTypeString(arg.type)})`)
    .join(' ')}))`;
}

export interface ClarityAbiVariable {
  name: string;
  access: 'variable' | 'constant';
  type: ClarityAbiType;
}

export interface ClarityAbiMap {
  name: string;
  key: {
    name: string;
    type: ClarityAbiType;
  }[];
  value: {
    name: string;
    type: ClarityAbiType;
  }[];
}

export interface ClarityAbiTypeFungibleToken {
  name: string;
}

export interface ClarityAbiTypeNonFungibleToken {
  name: string;
  type: ClarityAbiType;
}

export interface ClarityAbi {
  functions: ClarityAbiFunction[];
  variables: ClarityAbiVariable[];
  maps: ClarityAbiMap[];
  fungible_tokens: ClarityAbiTypeFungibleToken[];
  non_fungible_tokens: ClarityAbiTypeNonFungibleToken[];
}

function matchType(cv: ClarityValue, abiType: ClarityAbiType): boolean {
  const union = getTypeUnion(abiType);

  switch (cv.type) {
    case ClarityType.BoolTrue:
    case ClarityType.BoolFalse:
      return union.id === ClarityAbiTypeId.ClarityAbiTypeBool;
    case ClarityType.Int:
      return union.id === ClarityAbiTypeId.ClarityAbiTypeInt128;
    case ClarityType.UInt:
      return union.id === ClarityAbiTypeId.ClarityAbiTypeUInt128;
    case ClarityType.Buffer:
      return (
        union.id === ClarityAbiTypeId.ClarityAbiTypeBuffer &&
        union.type.buffer.length === cv.buffer.length
      );
    case ClarityType.OptionalNone:
      return (
        union.id === ClarityAbiTypeId.ClarityAbiTypeNone ||
        union.id === ClarityAbiTypeId.ClarityAbiTypeOptional
      );
    case ClarityType.OptionalSome:
      return (
        union.id === ClarityAbiTypeId.ClarityAbiTypeOptional &&
        matchType(cv.value, union.type.optional)
      );
    case ClarityType.ResponseErr:
      return (
        union.id === ClarityAbiTypeId.ClarityAbiTypeResponse &&
        matchType(cv.value, union.type.response.error)
      );
    case ClarityType.ResponseOk:
      return (
        union.id === ClarityAbiTypeId.ClarityAbiTypeResponse &&
        matchType(cv.value, union.type.response.ok)
      );
    case ClarityType.PrincipalContract:
    case ClarityType.PrincipalStandard:
      return union.id === ClarityAbiTypeId.ClarityAbiTypePrincipal;
    case ClarityType.List:
      return (
        union.id == ClarityAbiTypeId.ClarityAbiTypeList &&
        union.type.list.length === cv.list.length &&
        _.every(cv.list, val => matchType(val, union.type.list.type))
      );
    case ClarityType.Tuple:
      if (union.id == ClarityAbiTypeId.ClarityAbiTypeTuple) {
        const tuple = _.cloneDeep(cv.data);
        for (let i = 0; i < union.type.tuple.length; i++) {
          const abiTupleEntry = union.type.tuple[i];
          const key = abiTupleEntry.name;
          const val = tuple[key];

          // if key exists in cv tuple, check if its type matches the abi
          // return false if key doesn't exist
          if (val) {
            if (!matchType(val, abiTupleEntry.type)) {
              return false;
            }
            delete tuple[key];
          } else {
            return false;
          }
        }
        return true;
      }
    default:
      return false;
  }
}

/**
 * Validates a contract-call payload with a contract ABI
 *
 * @param {ContractCallPayload} payload - a contract-call payload
 * @param {ClarityAbi} abi - a contract ABI
 *
 * @returns {boolean} true if the payloads functionArgs type check against those in the ABI
 */
export function validateContractCall(payload: ContractCallPayload, abi: ClarityAbi): boolean {
  const filtered = abi.functions.filter(fn => fn.name === payload.functionName.content);
  if (filtered.length === 1) {
    const abiFunc = filtered[0];
    const abiArgs = abiFunc.args;

    if (payload.functionArgs.length !== abiArgs.length) {
      throw new Error(
        `Clarity function expects ${abiArgs.length} argument(s) but received ${payload.functionArgs.length}`
      );
    }

    for (let i = 0; i < payload.functionArgs.length; i++) {
      const payloadArg = payload.functionArgs[i];
      const abiArg = abiArgs[i];

      if (!matchType(payloadArg, abiArg.type)) {
        const argNum = i + 1;
        throw new Error(
<<<<<<< HEAD
          `Clarity function \`${payload.functionName.content}\` expects argument ${
            i + 1
          } to be of type ${getTypeString(abiArg.type)}, not ${getCVTypeString(payloadArg)}`
=======
          `Clarity function \`${
            payload.functionName.content
          }\` expects argument ${argNum} to be of type ${getTypeString(
            abiArg.type
          )}, not ${getCVTypeString(payloadArg)}`
>>>>>>> f6d17b49
        );
      }
    }

    return true;
  } else if (filtered.length === 0) {
    throw new Error(`ABI doesn't contain a function with the name ${payload.functionName.content}`);
  } else {
    throw new Error(
      `Malformed ABI. Contains multiple functions with the name ${payload.functionName.content}`
    );
  }
}<|MERGE_RESOLUTION|>--- conflicted
+++ resolved
@@ -344,17 +344,11 @@
       if (!matchType(payloadArg, abiArg.type)) {
         const argNum = i + 1;
         throw new Error(
-<<<<<<< HEAD
-          `Clarity function \`${payload.functionName.content}\` expects argument ${
-            i + 1
-          } to be of type ${getTypeString(abiArg.type)}, not ${getCVTypeString(payloadArg)}`
-=======
           `Clarity function \`${
             payload.functionName.content
           }\` expects argument ${argNum} to be of type ${getTypeString(
             abiArg.type
           )}, not ${getCVTypeString(payloadArg)}`
->>>>>>> f6d17b49
         );
       }
     }
